#!/usr/bin/env bash
#===============================================================================
#         FILE:  reconnect-vpn.sh
#
#  DESCRIPTION:  Reconnect a disconnected VPN session on Synology DSM
#    SOURCE(S):  https://community.synology.com/enu/forum/17/post/53791
#       README:  https://github.com/ianharrier/synology-scripts
#
#      AUTHORS:  Ian Harrier, Deac Karns, Michael Lake, mchalandon
#      VERSION:  1.4.0
#      LICENSE:  MIT License
#===============================================================================

#-------------------------------------------------------------------------------
#  User-customizable variables
#-------------------------------------------------------------------------------

# VPN_PROFILE_NAME : The VPN "Profile Name" (from DSM) you want to reconnect, in case multiple VPN profiles exist.
# - Note: Leaving this blank requires that only one VPN profile is configured in DSM.
VPN_PROFILE_NAME=

# VPN_CHECK_METHOD : How to check if the VPN connection is alive. Options:
# - "dsm_status" (default) : assume OK if Synology DSM reports the VPN connection is alive
# - "gateway_ping" : assume OK if the default gateway (i.e. VPN server) responds to ICMP ping
# - "custom_ping" : assume OK if CUSTOM_PING_ADDRESS (configured below) responds to ICMP ping
VPN_CHECK_METHOD=dsm_status

# CUSTOM_PING_ADDRESS : IP address or hostname to ping when VPN_CHECK_METHOD=custom_ping
CUSTOM_PING_ADDRESS=example.com

# DISPLAY_HARDWARE_ALERTS : Cause the Synology to beep and flash lights when 
# the VPN is interrupted. Options:
# - "false" (default) : do not beep or change lights
# - "true" : beep and change status light based on connection status:
#   - Interrupted: Single long beep and solid orange status light
#   - Reconnecting: blinking orange status light
#   - Reconnected: Single short beep and solid green status light
DISPLAY_HARDWARE_ALERTS=false

# STATUS_OFFLINE_INDICATOR_FILE : Create a file in the filesystem when VPN is 
# interrupted and will be deleted once VPN reconnects. Options:
# - commented (default) : do not create an indicator file
# - "/full/path/to/file" : full filesystem path of file to create
#STATUS_OFFLINE_INDICATOR_FILE="/volume1/Share/__WARNING - VPN IS OFFLINE"

#-------------------------------------------------------------------------------
#  Process VPN config files
#-------------------------------------------------------------------------------

<<<<<<< HEAD
=======
# Make sure we're executing as root (required to get VPN information from synovpnc)
>>>>>>> 7702d283
if [[ ${UID} -ne 0 ]]; then
	echo "[E] This script must be run as root."
	exit 3
fi

if [[ $VPN_PROFILE_NAME ]]; then
	echo "[I] Searching for '$VPN_PROFILE_NAME' in VPN configurations..."
fi

# Get the VPN config file(s)
CONFIG=$(cat /usr/syno/etc/synovpnclient/{l2tp,openvpn,pptp}/*client.conf 2>/dev/null | grep -Poz "\[[l|o|p]\d+\][^\[]+$VPN_PROFILE_NAME[^\[]+" | tr -d '\0')

# How many VPN profiles are there?
PROFILE_QTY=$(echo "$CONFIG" | grep -E '^\[' | wc -l)

# Only proceed if there is 1 VPN profile
if [[ $PROFILE_QTY -gt 1 ]]; then
	echo "[E] There are $PROFILE_QTY VPN profiles. Please configure VPN_PROFILE_NAME. Exiting..."
	exit 3
elif [[ $PROFILE_QTY -eq 0 ]]; then
	echo "[W] There are 0 VPN profiles. Please create a VPN profile. Exiting..."
	exit 3
fi

#-------------------------------------------------------------------------------
#  Set variables
#-------------------------------------------------------------------------------

PROFILE_ID=$(echo $CONFIG | cut -d "[" -f2 | cut -d "]" -f1)
PROFILE_NAME=$(echo "$CONFIG" | grep -oP "conf_name=+\K\w+")
PROFILE_RECONNECT=$(echo "$CONFIG" | grep -oP "reconnect=+\K\w+")
<<<<<<< HEAD
PROFILE_ID=$(echo $CONFIGS_ALL | cut -d "[" -f2 | cut -d "]" -f1)
PROFILE_NAME=$(echo "$CONFIGS_ALL" | grep -oP "conf_name=+\K\w+")
PROFILE_RECONNECT=$(echo "$CONFIGS_ALL" | grep -oP "reconnect=+\K\w+")
=======
>>>>>>> 7702d283
VPN_OFFLINE_FLAG_FILE="/tmp/reconnect-vpn-offline"

if [[ $(echo "$CONFIG" | grep '\[l') ]]; then
	PROFILE_PROTOCOL="l2tp"
elif [[ $(echo "$CONFIG" | grep '\[o') ]]; then
	PROFILE_PROTOCOL="openvpn"
elif [[ $(echo "$CONFIG" | grep '\[p') ]]; then
	PROFILE_PROTOCOL="pptp"
fi

#-------------------------------------------------------------------------------
#  Function definitions
#-------------------------------------------------------------------------------

function check_dsm_status() {
	if [[ $(/usr/syno/bin/synovpnc get_conn | grep Uptime) ]]; then
		echo "[I] Synology DSM reports VPN is connected."
		return 0
	else
		echo "[W] Synology DSM reports VPN is not connected."
		return 1
	fi
}

function check_ping() {
	local CLIENT_IP=$(/usr/syno/bin/synovpnc get_conn | grep "Client IP" | awk '{ print $4 }')
	local TUNNEL_INTERFACE=$(ip addr | grep $CLIENT_IP | awk '{ print $NF }')
	if [[ $VPN_CHECK_METHOD = "gateway_ping" ]]; then
		local PING_ADDRESS=$(ip route | grep $TUNNEL_INTERFACE | grep -oE '([0-9]+\.){3}[0-9]+ dev' | awk '{ print $1 }' | head -n 1)
		echo "[I] Pinging VPN gateway address $PING_ADDRESS."
	else
		local PING_ADDRESS=$CUSTOM_PING_ADDRESS
		echo "[I] Pinging custom address $PING_ADDRESS."
	fi
	if ping -c 1 -i 1 -w 15 -I $TUNNEL_INTERFACE $PING_ADDRESS > /dev/null 2>&1; then
		echo "[I] The address $PING_ADDRESS responded to ping."
		return 0
	else
		echo "[W] The address $PING_ADDRESS did not respond to ping."
		return 1
	fi
}

function check_vpn_connection() {
	local CONNECTION_STATUS=disconnected
	if [[ $VPN_CHECK_METHOD = *_ping ]]; then
		check_dsm_status && check_ping && CONNECTION_STATUS=connected
	else
		check_dsm_status && CONNECTION_STATUS=connected
	fi
	if [[ $CONNECTION_STATUS = "connected" ]]; then
		clear_connection_error_indicator
		return 0
	else
		create_connection_error_indicator
		return 1
	fi
}

function create_connection_error_indicator() {
	if [[ $DISPLAY_HARDWARE_ALERTS = "true" ]]; then
		echo ":" > /dev/ttyS1  # solid orange status light
	fi
	# only do these if an 'offline' status flag has not been created by previous instances of this script
	if [ ! -f "$VPN_OFFLINE_FLAG_FILE" ]; then
		touch "$VPN_OFFLINE_FLAG_FILE"

		if [ ! -z "$STATUS_OFFLINE_INDICATOR_FILE" ] && [ -d $(dirname "$STATUS_OFFLINE_INDICATOR_FILE") ] && [ ! -f "$STATUS_OFFLINE_INDICATOR_FILE" ]; then
			touch "$STATUS_OFFLINE_INDICATOR_FILE"
		fi

		if [[ $DISPLAY_HARDWARE_ALERTS = "true" ]]; then
			echo "3" > /dev/ttyS1  # long beep
		fi
	fi
}

function clear_connection_error_indicator() {
	if [ -f "$VPN_OFFLINE_FLAG_FILE" ]; then
		rm -f "$VPN_OFFLINE_FLAG_FILE"

		if [[ $DISPLAY_HARDWARE_ALERTS = "true" ]]; then
			echo "28" > /dev/ttyS1  # short beep + solid green status light
		fi
	fi
	if [ ! -z "$STATUS_OFFLINE_INDICATOR_FILE" ] && [ -f "$STATUS_OFFLINE_INDICATOR_FILE" ]; then
		rm -f "$STATUS_OFFLINE_INDICATOR_FILE"
	fi
}


#-------------------------------------------------------------------------------
#  Check VPN and reconnect if needed
#-------------------------------------------------------------------------------

if check_vpn_connection; then
	echo "[I] Reconnect is not needed. Exiting..."
	exit 0
fi

if [[ $PROFILE_RECONNECT != "yes" ]]; then
	echo "[W] Reconnect is disabled. Please enable reconnect for for the \"$PROFILE_NAME\" VPN profile. Exiting..."
	exit 3
fi

echo "[I] Attempting to reconnect..."
if [[ $DISPLAY_HARDWARE_ALERTS = "true" ]]; then
	echo ";" > /dev/ttyS1  # blinking orange status light
fi
/usr/syno/bin/synovpnc kill_client
sleep 20
echo conf_id=$PROFILE_ID > /usr/syno/etc/synovpnclient/vpnc_connecting
echo conf_name=$PROFILE_NAME >> /usr/syno/etc/synovpnclient/vpnc_connecting
echo proto=$PROFILE_PROTOCOL >> /usr/syno/etc/synovpnclient/vpnc_connecting
/usr/syno/bin/synovpnc connect --id=$PROFILE_ID
sleep 20

#-------------------------------------------------------------------------------
#  Re-check the VPN connection
#-------------------------------------------------------------------------------

if check_vpn_connection; then
	echo "[I] VPN successfully reconnected. Exiting..."
	exit 1
else
	echo "[E] VPN failed to reconnect. Exiting..."
	exit 2
fi<|MERGE_RESOLUTION|>--- conflicted
+++ resolved
@@ -47,10 +47,7 @@
 #  Process VPN config files
 #-------------------------------------------------------------------------------
 
-<<<<<<< HEAD
-=======
 # Make sure we're executing as root (required to get VPN information from synovpnc)
->>>>>>> 7702d283
 if [[ ${UID} -ne 0 ]]; then
 	echo "[E] This script must be run as root."
 	exit 3
@@ -82,12 +79,9 @@
 PROFILE_ID=$(echo $CONFIG | cut -d "[" -f2 | cut -d "]" -f1)
 PROFILE_NAME=$(echo "$CONFIG" | grep -oP "conf_name=+\K\w+")
 PROFILE_RECONNECT=$(echo "$CONFIG" | grep -oP "reconnect=+\K\w+")
-<<<<<<< HEAD
 PROFILE_ID=$(echo $CONFIGS_ALL | cut -d "[" -f2 | cut -d "]" -f1)
 PROFILE_NAME=$(echo "$CONFIGS_ALL" | grep -oP "conf_name=+\K\w+")
 PROFILE_RECONNECT=$(echo "$CONFIGS_ALL" | grep -oP "reconnect=+\K\w+")
-=======
->>>>>>> 7702d283
 VPN_OFFLINE_FLAG_FILE="/tmp/reconnect-vpn-offline"
 
 if [[ $(echo "$CONFIG" | grep '\[l') ]]; then
